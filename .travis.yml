--- conflicted
+++ resolved
@@ -168,130 +168,4 @@
     - echo $TRAVIS_TAG
     - echo $TRAVIS_BRANCH
     - echo $TRAVIS_BUILD_NUMBER
-<<<<<<< HEAD
-    - echo $TRAVIS_REPO_SLUG
-
-    # Rename the branch we're on, so that it's not in the way for the
-    # subsequent fetch. It's ok if this fails, it just means we're not on any
-    # branch.
-    - git branch -m temp-branch || true
-    # Git trick: Fetch directly into our local branches instead of remote
-    # branches.
-    - git fetch origin 'refs/heads/*:refs/heads/*'
-    # Get last remaining tags, if any.
-    - git fetch --tags origin
-
-    # Test if code was formatted with 'go fmt'
-    # Command will format code and return modified files
-    # fail if any have been modified.
-    - if [ -n "$(go fmt)" ]; then echo 'Code is not formatted with "go fmt"'; false; fi
-
-    # Perform static code analysys
-    - go vet `go list ./... | grep -v /vendor/`
-
-    # Fail builds when the cyclomatic complexity reaches 15 or more
-    - gocyclo -over 15 `find . -iname '*.go' | grep -v /vendor/ | grep -v '_test.go'`
-
-    # Verify that the Swagger docs are valid
-    - swagger-cli validate docs/*.yml
-
-    # Verify that the Swagger docs follow the autodeployment requirements
-    - python2.7 verify_docs.py `find docs -name "*.yml"`
-
-
-script:
-    # go list supply import paths for all sub directories.
-    # Exclude vendor direcotry, we don't want to run tests and coverage for all dependencies every time,
-    # also including their coverage may introduce to much noice. Concentrate on the coverage of local packages.
-    # Execute go test on every local subpackage (resolved as dependencies) and generate covreage report for each.
-    # Test packages pararell (xargs -P)
-
-    - if [ "$JOB_TYPE" = compile_and_basic_tests ]; then
-        go list ./... | grep -v /vendor/ | xargs -n1 -I {} -P 4 go test -v -covermode=atomic -coverprofile=../../../{}/coverage.txt {} || exit $?;
-      fi
-
-    # Insert build information into compiled binary using ldflags
-    - CGO_ENABLED=0 go build -ldflags "-X main.Commit=`echo $TRAVIS_COMMIT` -X main.Tag=`echo $TRAVIS_TAG` -X main.Branch=`echo $TRAVIS_BRANCH` -X main.BuildNumber=`echo $TRAVIS_BUILD_NUMBER`"
-
-    # Clone integration repo. for api testing (purposely after license checking..)
-    # Exexutes acceptance/integration tasts with branch: master
-    - git clone -b master https://github.com/mendersoftware/integration.git
-
-    # Run dependant microservices and the tests service itself
-    # Build acceptance tests container
-    - if [ "$JOB_TYPE" = compile_and_acceptance_tests ]; then
-        mv integration/extra/travis-testing/* tests/ ;
-        CGO_ENABLED=0 go test -c -o deviceauth-test -coverpkg $(go list ./... | grep -v vendor | grep -v mocks | grep -v test | tr  '\n' ,);
-        sudo docker build -f Dockerfile.acceptance-testing -t mendersoftware/deviceauth:prtest .;
-        go build ;
-        ./tests/build-acceptance ./tests ./docs/internal_api.yml ./docs/management_api.yml ./docs/management_api_admission.yml deviceauth;
-        TESTS_DIR=$PWD/tests ./tests/run-test-environment "acceptance" $PWD/integration ./tests/docker-compose.yml && TESTS_DIR=$PWD/tests ./tests/run-test-environment "acceptance" $PWD/integration ./tests/docker-compose-tenant.yml;
-      fi
-
-    - if [ "$JOB_TYPE" = compile_and_basic_tests ] ; then
-        sudo docker build -t $DOCKER_REPOSITORY:pr .;
-      fi
-
-
-after_success:
-    # Integrate with https://codecov.io
-    - if [[ "$JOB_TYPE" = compile_and_basic_tests ]]; then
-        bash <(curl -s https://codecov.io/bash) -F unittests ;
-      fi
-
-    - if [[ "$JOB_TYPE" = compile_and_acceptance_tests ]]; then
-        bash <(curl -s https://codecov.io/bash) -F acceptance ;
-      fi
-
-
-before_deploy:
-    # Master is always lastest
-    - if [ ! -z "$TRAVIS_TAG" ]; then export IMAGE_TAG=$TRAVIS_TAG; else export IMAGE_TAG=$TRAVIS_BRANCH; fi
-
-    # Upload image to docker registry only on PUSH
-    - if [ "$JOB_TYPE" = compile_and_basic_tests ]; then
-        docker tag $DOCKER_REPOSITORY:pr $DOCKER_REPOSITORY:$IMAGE_TAG;
-        docker login --username=$DOCKER_HUB_USERNAME --password=$DOCKER_HUB_PASSWORD;
-        docker push $DOCKER_REPOSITORY:$IMAGE_TAG;
-
-        if [ "$TRAVIS_BRANCH" = master ]; then
-            export COMMIT_TAG="$TRAVIS_BRANCH"_"$TRAVIS_COMMIT";
-            docker tag $DOCKER_REPOSITORY:pr $DOCKER_REPOSITORY:$COMMIT_TAG;
-            docker push $DOCKER_REPOSITORY:$COMMIT_TAG;
-        fi;
-      fi
-
-deploy:
-
-    # Store docs for auto-deployment script
-    -
-        provider: s3
-        access_key_id: $AWS_ACCESS_KEY_ID
-        secret_access_key: $AWS_SECRET_ACCESS_KEY
-        bucket: $AWS_BUCKET_DOCS
-        region: $AWS_REGION
-        upload-dir: $TRAVIS_REPO_SLUG/latest/$TRAVIS_BRANCH
-        local_dir: docs
-        skip_cleanup: true
-        acl: public_read
-        on:
-            repo: $TRAVIS_REPO_SLUG
-            all_branches: true
-
-    # Force before_deploy for branches
-    -
-        provider: script
-        script: /bin/true
-        on:
-            all_branches: true
-
-    # Force before_deploy for tags
-    -
-        provider: script
-        script: /bin/true
-        on:
-            tags: true
-            all_branches: true
-=======
-    - echo $TRAVIS_REPO_SLUG
->>>>>>> 971420f3
+    - echo $TRAVIS_REPO_SLUG